#!/usr/bin/env python3

#
# This file is part of the PyRDP project.
# Copyright (C) 2018-2020 GoSecure Inc.
# Licensed under the GPLv3 or later.
#
import asyncio
import logging

# Need to install this reactor before importing other twisted code
from twisted.internet import asyncioreactor
asyncioreactor.install(asyncio.get_event_loop())
from twisted.internet import reactor

from pyrdp.core import settings
from pyrdp.core.mitm import MITMServerFactory
from pyrdp.mitm import MITMConfig, DEFAULTS
from pyrdp.mitm.cli import showConfiguration, configure
from pyrdp.logging import LOGGER_NAMES


def main():
<<<<<<< HEAD
    # Warning: keep in sync with twisted/plugins/pyrdp_plugin.py
    parser = argparse.ArgumentParser()
    parser.add_argument("target", help="IP:port of the target RDP machine (ex: 192.168.1.10:3390)")
    parser.add_argument("-l", "--listen", help="Port number to listen on (default: 3389)", default=3389)
    parser.add_argument("-o", "--output", help="Output folder", default="pyrdp_output")
    parser.add_argument("-i", "--destination-ip", help="Destination IP address of the PyRDP player.If not specified, RDP events are not sent over the network.")
    parser.add_argument("-d", "--destination-port", help="Listening port of the PyRDP player (default: 3000).", default=3000)
    parser.add_argument("-k", "--private-key", help="Path to private key (for SSL)")
    parser.add_argument("-c", "--certificate", help="Path to certificate (for SSL)")
    parser.add_argument("-u", "--username", help="Username that will replace the client's username", default=None)
    parser.add_argument("-p", "--password", help="Password that will replace the client's password", default=None)
    parser.add_argument("-L", "--log-level", help="Console logging level. Logs saved to file are always verbose.", default="INFO", choices=["INFO", "DEBUG", "WARNING", "ERROR", "CRITICAL"])
    parser.add_argument("-F", "--log-filter", help="Only show logs from this logger name (accepts '*' wildcards)", default="")
    parser.add_argument("-s", "--sensor-id", help="Sensor ID (to differentiate multiple instances of the MITM where logs are aggregated at one place)", default="PyRDP")
    parser.add_argument("--payload", help="Command to run automatically upon connection", default=None)
    parser.add_argument("--payload-powershell", help="PowerShell command to run automatically upon connection", default=None)
    parser.add_argument("--payload-powershell-file", help="PowerShell script to run automatically upon connection (as -EncodedCommand)", default=None)
    parser.add_argument("--payload-delay", help="Time to wait after a new connection before sending the payload, in milliseconds", default=None)
    parser.add_argument("--payload-duration", help="Amount of time for which input / output should be dropped, in milliseconds. This can be used to hide the payload screen.", default=None)
    parser.add_argument("--disable-active-clipboard", help="Disables the active clipboard stealing to request clipboard content upon connection.", action="store_true")
    parser.add_argument("--crawl", help="Enable automatic shared drive scraping", action="store_true")
    parser.add_argument("--crawler-match-file", help="File to be used by the crawler to chose what to download when scraping the client shared drives.", default=None)
    parser.add_argument("--crawler-ignore-file", help="File to be used by the crawler to chose what folders to avoid when scraping the client shared drives.", default=None)
    parser.add_argument("--no-replay", help="Disable replay recording", action="store_true")
    parser.add_argument("--no-downgrade", help="Disables downgrading of unsupported extensions. This makes PyRDP harder to fingerprint but might impact the player's ability to replay captured traffic.", action="store_true")
    parser.add_argument("--test", help="Test the initialization of the program. Initialize the MITM, then exit without listening for connections.", action="store_true")

    args = parser.parse_args()
    outDir = Path(args.output)
    outDir.mkdir(exist_ok=True)

    logLevel = getattr(logging, args.log_level)
    pyrdpLogger = prepareLoggers(logLevel, args.log_filter, args.sensor_id, outDir)

    targetHost, targetPort = parseTarget(args.target)
    key, certificate = validateKeyAndCertificate(args.private_key, args.certificate)

    listenPort = int(args.listen)

    config = MITMConfig()
    config.targetHost = targetHost
    config.targetPort = targetPort
    config.privateKeyFileName = key
    config.certificateFileName = certificate
    config.attackerHost = args.destination_ip
    config.attackerPort = int(args.destination_port)
    config.replacementUsername = args.username
    config.replacementPassword = args.password
    config.outDir = outDir
    config.enableCrawler = args.crawl
    config.crawlerMatchFileName = args.crawler_match_file
    config.crawlerIgnoreFileName = args.crawler_ignore_file
    config.recordReplays = not args.no_replay
    config.downgrade = not args.no_downgrade
    config.disableActiveClipboardStealing = args.disable_active_clipboard

    payload = None
    powershell = None

    if int(args.payload is not None) + int(args.payload_powershell is not None) + int(args.payload_powershell_file is not None) > 1:
        pyrdpLogger.error("Only one of --payload, --payload-powershell and --payload-powershell-file may be supplied.")
        sys.exit(1)

    if args.payload is not None:
        payload = args.payload
        pyrdpLogger.info("Using payload: %(payload)s", {"payload": args.payload})
    elif args.payload_powershell is not None:
        powershell = args.payload_powershell
        pyrdpLogger.info("Using powershell payload: %(payload)s", {"payload": args.payload_powershell})
    elif args.payload_powershell_file is not None:
        if not os.path.exists(args.payload_powershell_file):
            pyrdpLogger.error("Powershell file %(path)s does not exist.", {"path": args.payload_powershell_file})
            sys.exit(1)

        try:
            with open(args.payload_powershell_file, "r") as f:
                powershell = f.read()
        except IOError as e:
            pyrdpLogger.error("Error when trying to read powershell file: %(error)s", {"error": e})
            sys.exit(1)

        pyrdpLogger.info("Using payload from powershell file: %(path)s", {"path": args.payload_powershell_file})

    if powershell is not None:
        payload = "powershell -EncodedCommand " + b64encode(powershell.encode("utf-16le")).decode()

    if payload is not None:
        if args.payload_delay is None:
            pyrdpLogger.error("--payload-delay must be provided if a payload is provided.")
            sys.exit(1)

        if args.payload_duration is None:
            pyrdpLogger.error("--payload-duration must be provided if a payload is provided.")
            sys.exit(1)

        try:
            config.payloadDelay = int(args.payload_delay)
        except ValueError:
            pyrdpLogger.error("Invalid payload delay. Payload delay must be an integral number of milliseconds.")
            sys.exit(1)

        if config.payloadDelay < 0:
            pyrdpLogger.error("Payload delay must not be negative.")
            sys.exit(1)

        if config.payloadDelay < 1000:
            pyrdpLogger.warning("You have provided a payload delay of less than 1 second. We recommend you use a slightly longer delay to make sure it runs properly.")

        try:
            config.payloadDuration = int(args.payload_duration)
        except ValueError:
            pyrdpLogger.error("Invalid payload duration. Payload duration must be an integral number of milliseconds.")
            sys.exit(1)

        if config.payloadDuration < 0:
            pyrdpLogger.error("Payload duration must not be negative.")
            sys.exit(1)

        config.payload = payload
    elif args.payload_delay is not None:
        pyrdpLogger.error("--payload-delay was provided but no payload was set.")
        sys.exit(1)

    logConfiguration(config)

    reactor.listenTCP(listenPort, MITMServerFactory(config))
    pyrdpLogger.info("MITM Server listening on port %(port)d", {"port": listenPort})

    if args.test:
        exit(0)

=======
    config = configure()
    reactor.listenTCP(config.listenPort, MITMServerFactory(config))
    logger = logging.getLogger(LOGGER_NAMES.PYRDP)

    logger.info("MITM Server listening on port %(port)d", {"port": config.listenPort})
>>>>>>> 7ba13027
    reactor.run()

    logger.info("MITM terminated")
    showConfiguration(config)



if __name__ == "__main__":
    main()<|MERGE_RESOLUTION|>--- conflicted
+++ resolved
@@ -10,162 +10,26 @@
 
 # Need to install this reactor before importing other twisted code
 from twisted.internet import asyncioreactor
+
 asyncioreactor.install(asyncio.get_event_loop())
 from twisted.internet import reactor
 
-from pyrdp.core import settings
 from pyrdp.core.mitm import MITMServerFactory
-from pyrdp.mitm import MITMConfig, DEFAULTS
 from pyrdp.mitm.cli import showConfiguration, configure
 from pyrdp.logging import LOGGER_NAMES
 
 
 def main():
-<<<<<<< HEAD
-    # Warning: keep in sync with twisted/plugins/pyrdp_plugin.py
-    parser = argparse.ArgumentParser()
-    parser.add_argument("target", help="IP:port of the target RDP machine (ex: 192.168.1.10:3390)")
-    parser.add_argument("-l", "--listen", help="Port number to listen on (default: 3389)", default=3389)
-    parser.add_argument("-o", "--output", help="Output folder", default="pyrdp_output")
-    parser.add_argument("-i", "--destination-ip", help="Destination IP address of the PyRDP player.If not specified, RDP events are not sent over the network.")
-    parser.add_argument("-d", "--destination-port", help="Listening port of the PyRDP player (default: 3000).", default=3000)
-    parser.add_argument("-k", "--private-key", help="Path to private key (for SSL)")
-    parser.add_argument("-c", "--certificate", help="Path to certificate (for SSL)")
-    parser.add_argument("-u", "--username", help="Username that will replace the client's username", default=None)
-    parser.add_argument("-p", "--password", help="Password that will replace the client's password", default=None)
-    parser.add_argument("-L", "--log-level", help="Console logging level. Logs saved to file are always verbose.", default="INFO", choices=["INFO", "DEBUG", "WARNING", "ERROR", "CRITICAL"])
-    parser.add_argument("-F", "--log-filter", help="Only show logs from this logger name (accepts '*' wildcards)", default="")
-    parser.add_argument("-s", "--sensor-id", help="Sensor ID (to differentiate multiple instances of the MITM where logs are aggregated at one place)", default="PyRDP")
-    parser.add_argument("--payload", help="Command to run automatically upon connection", default=None)
-    parser.add_argument("--payload-powershell", help="PowerShell command to run automatically upon connection", default=None)
-    parser.add_argument("--payload-powershell-file", help="PowerShell script to run automatically upon connection (as -EncodedCommand)", default=None)
-    parser.add_argument("--payload-delay", help="Time to wait after a new connection before sending the payload, in milliseconds", default=None)
-    parser.add_argument("--payload-duration", help="Amount of time for which input / output should be dropped, in milliseconds. This can be used to hide the payload screen.", default=None)
-    parser.add_argument("--disable-active-clipboard", help="Disables the active clipboard stealing to request clipboard content upon connection.", action="store_true")
-    parser.add_argument("--crawl", help="Enable automatic shared drive scraping", action="store_true")
-    parser.add_argument("--crawler-match-file", help="File to be used by the crawler to chose what to download when scraping the client shared drives.", default=None)
-    parser.add_argument("--crawler-ignore-file", help="File to be used by the crawler to chose what folders to avoid when scraping the client shared drives.", default=None)
-    parser.add_argument("--no-replay", help="Disable replay recording", action="store_true")
-    parser.add_argument("--no-downgrade", help="Disables downgrading of unsupported extensions. This makes PyRDP harder to fingerprint but might impact the player's ability to replay captured traffic.", action="store_true")
-    parser.add_argument("--test", help="Test the initialization of the program. Initialize the MITM, then exit without listening for connections.", action="store_true")
-
-    args = parser.parse_args()
-    outDir = Path(args.output)
-    outDir.mkdir(exist_ok=True)
-
-    logLevel = getattr(logging, args.log_level)
-    pyrdpLogger = prepareLoggers(logLevel, args.log_filter, args.sensor_id, outDir)
-
-    targetHost, targetPort = parseTarget(args.target)
-    key, certificate = validateKeyAndCertificate(args.private_key, args.certificate)
-
-    listenPort = int(args.listen)
-
-    config = MITMConfig()
-    config.targetHost = targetHost
-    config.targetPort = targetPort
-    config.privateKeyFileName = key
-    config.certificateFileName = certificate
-    config.attackerHost = args.destination_ip
-    config.attackerPort = int(args.destination_port)
-    config.replacementUsername = args.username
-    config.replacementPassword = args.password
-    config.outDir = outDir
-    config.enableCrawler = args.crawl
-    config.crawlerMatchFileName = args.crawler_match_file
-    config.crawlerIgnoreFileName = args.crawler_ignore_file
-    config.recordReplays = not args.no_replay
-    config.downgrade = not args.no_downgrade
-    config.disableActiveClipboardStealing = args.disable_active_clipboard
-
-    payload = None
-    powershell = None
-
-    if int(args.payload is not None) + int(args.payload_powershell is not None) + int(args.payload_powershell_file is not None) > 1:
-        pyrdpLogger.error("Only one of --payload, --payload-powershell and --payload-powershell-file may be supplied.")
-        sys.exit(1)
-
-    if args.payload is not None:
-        payload = args.payload
-        pyrdpLogger.info("Using payload: %(payload)s", {"payload": args.payload})
-    elif args.payload_powershell is not None:
-        powershell = args.payload_powershell
-        pyrdpLogger.info("Using powershell payload: %(payload)s", {"payload": args.payload_powershell})
-    elif args.payload_powershell_file is not None:
-        if not os.path.exists(args.payload_powershell_file):
-            pyrdpLogger.error("Powershell file %(path)s does not exist.", {"path": args.payload_powershell_file})
-            sys.exit(1)
-
-        try:
-            with open(args.payload_powershell_file, "r") as f:
-                powershell = f.read()
-        except IOError as e:
-            pyrdpLogger.error("Error when trying to read powershell file: %(error)s", {"error": e})
-            sys.exit(1)
-
-        pyrdpLogger.info("Using payload from powershell file: %(path)s", {"path": args.payload_powershell_file})
-
-    if powershell is not None:
-        payload = "powershell -EncodedCommand " + b64encode(powershell.encode("utf-16le")).decode()
-
-    if payload is not None:
-        if args.payload_delay is None:
-            pyrdpLogger.error("--payload-delay must be provided if a payload is provided.")
-            sys.exit(1)
-
-        if args.payload_duration is None:
-            pyrdpLogger.error("--payload-duration must be provided if a payload is provided.")
-            sys.exit(1)
-
-        try:
-            config.payloadDelay = int(args.payload_delay)
-        except ValueError:
-            pyrdpLogger.error("Invalid payload delay. Payload delay must be an integral number of milliseconds.")
-            sys.exit(1)
-
-        if config.payloadDelay < 0:
-            pyrdpLogger.error("Payload delay must not be negative.")
-            sys.exit(1)
-
-        if config.payloadDelay < 1000:
-            pyrdpLogger.warning("You have provided a payload delay of less than 1 second. We recommend you use a slightly longer delay to make sure it runs properly.")
-
-        try:
-            config.payloadDuration = int(args.payload_duration)
-        except ValueError:
-            pyrdpLogger.error("Invalid payload duration. Payload duration must be an integral number of milliseconds.")
-            sys.exit(1)
-
-        if config.payloadDuration < 0:
-            pyrdpLogger.error("Payload duration must not be negative.")
-            sys.exit(1)
-
-        config.payload = payload
-    elif args.payload_delay is not None:
-        pyrdpLogger.error("--payload-delay was provided but no payload was set.")
-        sys.exit(1)
-
-    logConfiguration(config)
-
-    reactor.listenTCP(listenPort, MITMServerFactory(config))
-    pyrdpLogger.info("MITM Server listening on port %(port)d", {"port": listenPort})
-
-    if args.test:
-        exit(0)
-
-=======
     config = configure()
     reactor.listenTCP(config.listenPort, MITMServerFactory(config))
     logger = logging.getLogger(LOGGER_NAMES.PYRDP)
 
     logger.info("MITM Server listening on port %(port)d", {"port": config.listenPort})
->>>>>>> 7ba13027
     reactor.run()
 
     logger.info("MITM terminated")
     showConfiguration(config)
 
 
-
 if __name__ == "__main__":
     main()