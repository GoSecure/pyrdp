--- conflicted
+++ resolved
@@ -11,11 +11,8 @@
 from pyrdp.mitm.MITMRecorder import MITMRecorder
 from pyrdp.mitm.state import RDPMITMState
 from pyrdp.recording import FileLayer
-<<<<<<< HEAD
 from pyrdp.player.BaseEventHandler import BaseEventHandler
 from pyrdp.player.JsonEventHandler import JsonEventHandler
-=======
->>>>>>> 93ca836e
 from pyrdp.player.Replay import Replay
 from pyrdp.layer import PlayerLayer, LayerChainItem
 from pyrdp.player import HAS_GUI
@@ -73,7 +70,6 @@
         print("[-] Unsupported conversion format.")
         sys.exit(1)
 
-<<<<<<< HEAD
     sink, ext = HANDLERS[format]
     outfile += f".{ext}"
     return sink(outfile, progress=progress) if sink else None, outfile
@@ -83,11 +79,6 @@
     """Thin layer that adds a conversion sink to the player."""
 
     def __init__(self, sink: BaseEventHandler):
-=======
-
-class Mp4Layer(LayerChainItem):
-    def __init__(self, sink: Mp4EventHandler):
->>>>>>> 93ca836e
         self.sink = sink
         self.player = PlayerLayer()
         self.player.addObserver(sink)
