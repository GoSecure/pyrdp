--- conflicted
+++ resolved
@@ -20,13 +20,9 @@
 """
 rss file player
 """
-<<<<<<< HEAD
 import argparse
-import sys, os, getopt, socket
-=======
-
-import sys, os, getopt, socket, threading
->>>>>>> 1135f81e
+import sys
+import socket
 
 from PyQt4 import QtGui, QtCore
 
@@ -42,7 +38,7 @@
         super(QtCore.QThread, self).__init__()
         self.reader = reader
         self.done = False
-    
+
     def run(self):
         while not self.done:
             event = self.reader.nextEvent()
@@ -86,20 +82,20 @@
         self.setLayout(layout)
         
         self.setGeometry(0, 0, 800, 600)
-    
+
     def start(self, reader):
         self.thread = ReaderThread(reader)
         self.thread.event_received.connect(self.on_event_received)
         self.thread.start()
-    
+
     def on_event_received(self, event):
         if event.type.value == rss.EventType.UPDATE:
             image = RDPBitmapToQtImage(event.event.width.value, event.event.height.value, event.event.bpp.value, event.event.format.value == rss.UpdateFormat.BMP, event.event.data.value);
             self._viewer.notifyImage(event.event.destLeft.value, event.event.destTop.value, image, event.event.destRight.value - event.event.destLeft.value + 1, event.event.destBottom.value - event.event.destTop.value + 1)
-            
+
         elif event.type.value == rss.EventType.SCREEN:
             self._viewer.resize(event.event.width.value, event.event.height.value)
-            
+
         elif event.type.value == rss.EventType.INFO:
             self._text.append("Domain : %s\nUsername : %s\nPassword : %s\nHostname : %s\n" % (
                                 event.event.domain.value, event.event.username.value, event.event.password.value, event.event.hostname.value))
@@ -107,7 +103,7 @@
             if event.event.isPressed.value == 0:
                 self._text.moveCursor(QtGui.QTextCursor.End)
                 self._text.insertPlainText(scancodeToChar(event.event.code.value))
-            
+
         elif event.type.value == rss.EventType.CLOSE:
             pass
     
