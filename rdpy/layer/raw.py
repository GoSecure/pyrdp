--- conflicted
+++ resolved
@@ -4,14 +4,9 @@
 
 class RawLayer(Layer):
     """
-<<<<<<< HEAD
-    Layer that does nothing with the data beside passing it through the good place.
+    Simple layer that uses raw PDUs and always forwards data.
     """
 
-=======
-    Simple layer that uses raw PDUs and always forwards data.
-    """
->>>>>>> b6fad264
     def recv(self, data):
         pdu = PDU(data)
         self.pduReceived(pdu, True)
