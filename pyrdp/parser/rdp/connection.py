#
# This file is part of the PyRDP project.
# Copyright (C) 2018, 2019 GoSecure Inc.
# Licensed under the GPLv3 or later.
#

import struct
import typing
from io import BytesIO

from Crypto.PublicKey import RSA
from Crypto.Util.number import bytes_to_long, long_to_bytes

from pyrdp.core import decodeUTF16LE, encodeUTF16LE, StrictStream, Uint16LE, Uint32LE, Uint8
<<<<<<< HEAD
from pyrdp.enum import ColorDepth, ConnectionDataType, ConnectionType, DesktopOrientation, \
    EncryptionLevel, \
    EncryptionMethod, RDPVersion, ServerCertificateType
from pyrdp.exceptions import ParsingError, UnknownPDUTypeError
=======
from pyrdp.enum import ColorDepth, ConnectionDataType, ConnectionType, DesktopOrientation, EncryptionLevel, \
    EncryptionMethod, HighColorDepth, RDPVersion, ServerCertificateType
from pyrdp.exceptions import ParsingError, UnknownPDUTypeError, ExploitError
>>>>>>> 219cc589
from pyrdp.parser.parser import Parser
from pyrdp.pdu import ClientChannelDefinition, ClientClusterData, ClientCoreData, ClientDataPDU, \
    ClientNetworkData, \
    ClientSecurityData, ProprietaryCertificate, ServerCoreData, ServerDataPDU, ServerNetworkData, \
    ServerSecurityData
from pyrdp.pdu.rdp.connection import ClientMonitorData, ClientUnparsedData, MonitorDef


class ClientConnectionParser(Parser):
    """
    Parser for Client Data PDUs (i.e: servers).
    """
    def __init__(self):
        super().__init__()

        self.parsers = {
            ConnectionDataType.CLIENT_CORE: self.parseClientCoreData,
            ConnectionDataType.CLIENT_SECURITY: self.parseClientSecurityData,
            ConnectionDataType.CLIENT_NETWORK: self.parseClientNetworkData,
            ConnectionDataType.CLIENT_CLUSTER: self.parseClientClusterData,
            ConnectionDataType.CLIENT_MONITOR: self.parseClientMonitorData,
        }

        self.writers = {
            ConnectionDataType.CLIENT_CORE: self.writeClientCoreData,
            ConnectionDataType.CLIENT_SECURITY: self.writeClientSecurityData,
            ConnectionDataType.CLIENT_NETWORK: self.writeClientNetworkData,
            ConnectionDataType.CLIENT_CLUSTER: self.writeClientClusterData,
            ConnectionDataType.CLIENT_MONITOR: self.writeClientMonitorData,
        }

    def doParse(self, data: bytes) -> ClientDataPDU:
        """
        Decode a Client Data PDU from bytes.
        :param data: Client Data PDU data.
        """
        core = None
        security = None
        network = None
        cluster = None
        monitor = None
        rest = []

        stream = BytesIO(data)
        while stream.tell() != len(stream.getvalue()):
            parsed, structure = self.parseStructure(stream)

            if parsed:
                if structure.header == ConnectionDataType.CLIENT_CORE:
                    core = structure
                elif structure.header == ConnectionDataType.CLIENT_SECURITY:
                    security = structure
                elif structure.header == ConnectionDataType.CLIENT_NETWORK:
                    network = structure
                elif structure.header == ConnectionDataType.CLIENT_CLUSTER:
                    cluster = structure
                elif structure.header == ConnectionDataType.CLIENT_MONITOR:
                    monitor = structure
            else:
                rest.append(structure)

            if len(stream.getvalue()) == 0:
                break

        return ClientDataPDU(core, security, network, cluster, monitor, rest)

    def parseStructure(self, stream: BytesIO) -> typing.Tuple[bool, typing.Union[ClientCoreData, ClientNetworkData, ClientSecurityData, ClientClusterData, ClientMonitorData, ClientUnparsedData]]:
        header = Uint16LE.unpack(stream)
        length = Uint16LE.unpack(stream) - 4
        data = stream.read(length)

        if len(data) != length:
            raise ParsingError("Client Data length field does not match actual size")

        substream = BytesIO(data)

        if header not in self.parsers:
            return False, ClientUnparsedData(header, substream.read(length))

        return True, self.parsers[header](substream)

    def parseClientCoreData(self, stream: BytesIO) -> ClientCoreData:
        stream = StrictStream(stream)

        # 128 bytes minimum (excluding header)
        version = RDPVersion(Uint32LE.unpack(stream))
        desktopWidth = Uint16LE.unpack(stream)
        desktopHeight = Uint16LE.unpack(stream)
        colorDepth = ColorDepth(Uint16LE.unpack(stream))
        sasSequence = Uint16LE.unpack(stream)
        keyboardLayout = Uint32LE.unpack(stream)
        clientBuild = Uint32LE.unpack(stream)
        clientName = decodeUTF16LE(stream.read(32))
        keyboardType = Uint32LE.unpack(stream)
        keyboardSubType = Uint32LE.unpack(stream)
        keyboardFunctionKey = Uint32LE.unpack(stream)
        imeFileName = stream.read(64)

        core = ClientCoreData(version, desktopWidth, desktopHeight, colorDepth, sasSequence, keyboardLayout, clientBuild, clientName, keyboardType, keyboardSubType, keyboardFunctionKey, imeFileName)

        # Optional data
        # The optional fields are read in order. If one of them is not present, then all subsequent fields are also not present.
        try:
            core.postBeta2ColorDepth = Uint16LE.unpack(stream)
            core.clientProductId = Uint16LE.unpack(stream)
            core.serialNumber = Uint32LE.unpack(stream)

            # Should match HighColorDepth enum most of the time, but in order to support scanners and we script, we have to loosely accept this one
            # Anyway, the server will reject it and enforce another one
            core.highColorDepth = Uint16LE.unpack(stream)
            core.supportedColorDepths = Uint16LE.unpack(stream)
            core.earlyCapabilityFlags = Uint16LE.unpack(stream)
            core.clientDigProductId = decodeUTF16LE(stream.read(64))
            core.connectionType = ConnectionType(Uint8.unpack(stream))
            stream.read(1)
            core.serverSelectedProtocol = Uint32LE.unpack(stream)
            core.desktopPhysicalWidth = Uint32LE.unpack(stream)
            core.desktopPhysicalHeight = Uint32LE.unpack(stream)
            core.desktopOrientation = DesktopOrientation(Uint16LE.unpack(stream))
            core.desktopScaleFactor = Uint32LE.unpack(stream)
            core.deviceScaleFactor = Uint32LE.unpack(stream)
        except EOFError:
            # The stream has reached the end, we don't have any more optional fields. This exception can be ignored.
            pass

        return core

    def parseClientSecurityData(self, stream: BytesIO) -> ClientSecurityData:
        encryptionMethods = Uint32LE.unpack(stream)
        extEncryptionMethods = Uint32LE.unpack(stream)
        return ClientSecurityData(encryptionMethods, extEncryptionMethods)

    def detectBlueKeepScan(self, data: bytes):
        return b"MS_T120" in data.upper()

    def parseClientNetworkData(self, stream: BytesIO) -> ClientNetworkData:
        if self.detectBlueKeepScan(stream.getvalue()):
            raise ExploitError("BlueKeep scan or exploit attempted")

        channelCount = Uint32LE.unpack(stream)
        data = stream.getvalue()[4 :]

        if len(data) != channelCount * 12:
            raise ParsingError("Invalid channel array size")

        channelDefinitions = []

        for _ in range(channelCount):
            name = stream.read(8).strip(b"\x00").decode()
            options = Uint32LE.unpack(stream)
            channelDefinitions.append(ClientChannelDefinition(name, options))

        return ClientNetworkData(channelDefinitions)

    def parseClientClusterData(self, stream: BytesIO) -> ClientClusterData:
        flags = Uint32LE.unpack(stream)
        redirectedSessionID = Uint32LE.unpack(stream)
        return ClientClusterData(flags, redirectedSessionID)

    def parseClientMonitorData(self, stream: BytesIO) -> ClientMonitorData:
        flags = Uint32LE.unpack(stream)
        monitorCount = Uint32LE.unpack(stream)
        monitorDefArray = self.parseMonitorDefArray(stream, monitorCount)
        return ClientMonitorData(flags, monitorCount, monitorDefArray)

    def parseMonitorDefArray(self, stream: BytesIO, count) -> typing.List[MonitorDef]:
        """
        https://docs.microsoft.com/en-us/openspecs/windows_protocols/ms-rdpbcgr/c3964b39-3d54-4ae1-a84a-ceaed311e0f6
        """
        monitorDefArray = []
        for i in range(count):
            left = Uint32LE.unpack(stream)
            top = Uint32LE.unpack(stream)
            right = Uint32LE.unpack(stream)
            bottom = Uint32LE.unpack(stream)
            flags = Uint32LE.unpack(stream)
            monitorDefArray.append(MonitorDef(left, top, right, bottom, flags))
        return monitorDefArray

    def write(self, pdu: ClientDataPDU) -> bytes:
        """
        Encode a Client Data PDU to bytes.
        :param pdu: the Client Data PDU
        """
        stream = BytesIO()

        if pdu.coreData:
            self.writeStructure(stream, pdu.coreData)

        if pdu.securityData:
            self.writeStructure(stream, pdu.securityData)

        if pdu.networkData:
            self.writeStructure(stream, pdu.networkData)

        if pdu.clusterData:
            self.writeStructure(stream, pdu.clusterData)

        if pdu.monitorData:
            self.writeStructure(stream, pdu.monitorData)

        # TODO: If we let through unparsed data structures in the clientData PDU, it might cause trouble
        # ex: UDP might get used by the client? https://docs.microsoft.com/en-us/openspecs/windows_protocols/ms-rdpbcgr/3801236b-b5ba-4b6e-bf0d-afbde1fe391c
        # further testing/reading is required before this gets enabled.
        for unparsedData in pdu.rest:
            self.writeStructure(stream, unparsedData)


        return stream.getvalue()

    def writeStructure(self, stream: BytesIO, data: typing.Union[ClientCoreData, ClientNetworkData, ClientSecurityData, ClientClusterData, ClientUnparsedData]):

        if data.header in self.writers:
            substream = BytesIO()
            self.writers[data.header](substream, data)
        else:
            substream = BytesIO(data.payload)

        substream = substream.getvalue()

        stream.write(Uint16LE.pack(data.header))
        stream.write(Uint16LE.pack(len(substream) + 4))  # Length
        stream.write(substream)

    def writeClientCoreData(self, stream: BytesIO, core: ClientCoreData):
        stream.write(Uint32LE.pack(core.version))
        stream.write(Uint16LE.pack(core.desktopWidth))
        stream.write(Uint16LE.pack(core.desktopHeight))
        stream.write(Uint16LE.pack(core.colorDepth))
        stream.write(Uint16LE.pack(core.sasSequence))
        stream.write(Uint32LE.pack(core.keyboardLayout))
        stream.write(Uint32LE.pack(core.clientBuild))
        stream.write(encodeUTF16LE(core.clientName).ljust(32, b"\x00")[: 32])
        stream.write(Uint32LE.pack(core.keyboardType))
        stream.write(Uint32LE.pack(core.keyboardSubType))
        stream.write(Uint32LE.pack(core.keyboardFunctionKey))
        stream.write(core.imeFileName)

        try:
            stream.write(Uint16LE.pack(core.postBeta2ColorDepth))
            stream.write(Uint16LE.pack(core.clientProductId))
            stream.write(Uint32LE.pack(core.serialNumber))
            stream.write(Uint16LE.pack(core.highColorDepth))
            stream.write(Uint16LE.pack(core.supportedColorDepths))
            stream.write(Uint16LE.pack(core.earlyCapabilityFlags))
            stream.write(encodeUTF16LE(core.clientDigProductId).ljust(64, b"\x00")[: 64])
            stream.write(Uint8.pack(core.connectionType))
            stream.write(b"\x00")
            stream.write(Uint32LE.pack(core.serverSelectedProtocol))
            stream.write(Uint32LE.pack(core.desktopPhysicalWidth))
            stream.write(Uint32LE.pack(core.desktopPhysicalHeight))
            stream.write(Uint16LE.pack(core.desktopOrientation))
            stream.write(Uint32LE.pack(core.desktopScaleFactor))
            stream.write(Uint32LE.pack(core.deviceScaleFactor))
        except struct.error:
            # We tried to write an optional field which was not present. Stop writing beyond this point.
            pass

    def writeClientSecurityData(self, stream: BytesIO, security: ClientSecurityData):
        stream.write(Uint32LE.pack(security.encryptionMethods))
        stream.write(Uint32LE.pack(security.extEncryptionMethods))

    def writeClientNetworkData(self, stream: BytesIO, network: ClientNetworkData):
        stream.write(Uint32LE.pack(len(network.channelDefinitions)))

        for channel in network.channelDefinitions:
            if len(channel.name) > 8:
                raise ParsingError("Channel name must have 8 characters maximum")

            stream.write(channel.name.encode().ljust(8, b"\x00")[: 8])
            stream.write(Uint32LE.pack(channel.options))

    def writeClientClusterData(self, stream: BytesIO, cluster: ClientClusterData):
        stream.write(Uint32LE.pack(cluster.flags))
        stream.write(Uint32LE.pack(cluster.redirectedSessionID))

    def writeClientMonitorData(self, stream: BytesIO, pdu: ClientMonitorData):
        stream.write(Uint32LE.pack(pdu.flags))
        stream.write(Uint32LE.pack(pdu.monitorCount))
        self.writeMonitorDefArray(stream, pdu.monitorDefArray)

    def writeMonitorDefArray(self, stream: BytesIO, monitorDefs: typing.List[MonitorDef]):
        for monitorDef in monitorDefs:
            Uint32LE.pack(monitorDef.left, stream)
            Uint32LE.pack(monitorDef.top, stream)
            Uint32LE.pack(monitorDef.right, stream)
            Uint32LE.pack(monitorDef.bottom, stream)
            Uint32LE.pack(monitorDef.flags, stream)


class ServerConnectionParser(Parser):
    """
    Parser for Server Data PDUs (i.e: client).
    """

    def __init__(self):
        super().__init__()
        self.parsers = {
            ConnectionDataType.SERVER_CORE: self.parseServerCoreData,
            ConnectionDataType.SERVER_NETWORK: self.parseServerNetworkData,
            ConnectionDataType.SERVER_SECURITY: self.parseServerSecurityData,
        }

        self.writers = {
            ConnectionDataType.SERVER_CORE: self.writeServerCoreData,
            ConnectionDataType.SERVER_NETWORK: self.writeServerNetworkData,
            ConnectionDataType.SERVER_SECURITY: self.writeServerSecurityData,
        }

    def doParse(self, data: bytes) -> ServerDataPDU:
        """
        Parse a Server Data PDU from bytes.
        """
        core = None
        security = None
        network = None

        stream = BytesIO(data)
        while core is None or security is None or network is None:
            structure = self.parseStructure(stream)

            if structure.header == ConnectionDataType.SERVER_CORE:
                core = structure
            elif structure.header == ConnectionDataType.SERVER_SECURITY:
                security = structure
            elif structure.header == ConnectionDataType.SERVER_NETWORK:
                network = structure

            if len(stream.getvalue()) == 0:
                break

        return ServerDataPDU(core, security, network)

    def parseStructure(self, stream: BytesIO) -> typing.Union[ServerCoreData, ServerSecurityData, ServerNetworkData]:
        header = Uint16LE.unpack(stream)
        length = Uint16LE.unpack(stream) - 4
        data = stream.read(length)

        if len(data) < length:
            raise ParsingError("Server Data length field does not match actual size")

        substream = BytesIO(data)

        if header not in self.parsers:
            raise UnknownPDUTypeError("Trying to parse unknown server data structure %s" % header, header)

        return self.parsers[header](substream)

    def parseServerCoreData(self, stream: BytesIO) -> ServerCoreData:
        stream = StrictStream(stream)

        clientRequestedProtocols = None
        earlyCapabilityFlags = None
        version = Uint32LE.unpack(stream)

        try:
            clientRequestedProtocols = Uint32LE.unpack(stream)
            earlyCapabilityFlags = Uint32LE.unpack(stream)
        except EOFError:
            pass

        return ServerCoreData(version, clientRequestedProtocols, earlyCapabilityFlags)

    def parseServerNetworkData(self, stream: BytesIO) -> ServerNetworkData:
        mcsChannelID = Uint16LE.unpack(stream)
        channelCount = Uint16LE.unpack(stream)
        channels = [Uint16LE.unpack(stream) for _ in range(channelCount)]

        return ServerNetworkData(mcsChannelID, channels)

    def parseServerSecurityData(self, stream: BytesIO) -> ServerSecurityData:
        stream = StrictStream(stream)
        encryptionMethod = EncryptionMethod(Uint32LE.unpack(stream))
        encryptionLevel = EncryptionLevel(Uint32LE.unpack(stream))
        serverRandom = None
        serverCertificate = None

        try:
            serverRandomLength = Uint32LE.unpack(stream)
            serverCertificateLength = Uint32LE.unpack(stream)
            serverRandom = stream.read(serverRandomLength)
            serverCertificate = stream.read(serverCertificateLength)
            serverCertificate = self.parseServerCertificate(serverCertificate)
        except EOFError:
            pass

        return ServerSecurityData(encryptionMethod, encryptionLevel, serverRandom, serverCertificate)

    def parseServerCertificate(self, data: bytes) -> ProprietaryCertificate:
        stream = BytesIO(data)
        version = Uint32LE.unpack(stream)

        if version == ServerCertificateType.PROPRIETARY:
            return self.parseProprietaryCertificate(stream)
        else:
            raise NotImplementedError("Unhandled certificate type")

    def parseProprietaryCertificate(self, stream: BytesIO) -> ProprietaryCertificate:
        signatureAlgorithmID = Uint32LE.unpack(stream)
        keyAlgorithmID = Uint32LE.unpack(stream)
        publicKeyType = Uint16LE.unpack(stream)
        keyLength = Uint16LE.unpack(stream)
        publicKey = stream.read(keyLength)
        signatureType = Uint16LE.unpack(stream)
        signatureLength = Uint16LE.unpack(stream)
        signature = stream.read(signatureLength - 8)
        padding = stream.read()

        publicKey = self.parsePublicKey(publicKey)

        return ProprietaryCertificate(signatureAlgorithmID, keyAlgorithmID, publicKeyType, publicKey, signatureType, signature, padding)

    def parsePublicKey(self, data: bytes) -> RSA.RsaKey:
        stream = BytesIO(data)
        _magic = stream.read(4)
        keyLength = Uint32LE.unpack(stream)
        _bitLength = Uint32LE.unpack(stream)
        _dataLength = Uint32LE.unpack(stream)
        publicExponent = Uint32LE.unpack(stream)
        modulus = stream.read(keyLength - 8)
        _padding = stream.read(8)

        # Modulus must be reversed because bytes_to_long expects it to be in big endian format
        modulus = bytes_to_long(modulus[:: -1])
        publicExponent = int(publicExponent)
        publicKey = RSA.construct((modulus, publicExponent))
        return publicKey

    def write(self, pdu: ServerDataPDU) -> bytes:
        """
        Encode a Server Data PDU to bytes
        :param pdu: the Server Data PDU
        """
        stream = BytesIO()

        if pdu.coreData:
            self.writeStructure(stream, pdu.coreData)

        if pdu.securityData:
            self.writeStructure(stream, pdu.securityData)

        if pdu.networkData:
            self.writeStructure(stream, pdu.networkData)

        return stream.getvalue()

    def writeStructure(self, stream: BytesIO, data: typing.Union[ServerCoreData, ServerSecurityData, ServerNetworkData]):
        """
        :param stream: BytesIO to write to
        :param data: The structure to write (ex: ServerCoreData)
        """
        if data.header not in self.writers:
            raise UnknownPDUTypeError("Trying to write unknown Server Data structure %s" % data.header, data.header)

        substream = BytesIO()
        self.writers[data.header](substream, data)

        substream = substream.getvalue()

        stream.write(Uint16LE.pack(data.header))
        stream.write(Uint16LE.pack(len(substream) + 4))
        stream.write(substream)

    def writeServerCoreData(self, stream: BytesIO, data: ServerCoreData):
        stream.write(Uint32LE.pack(data.version))

        requestedProtocols = data.clientRequestedProtocols

        if requestedProtocols is None:
            requestedProtocols = 0

        stream.write(Uint32LE.pack(requestedProtocols))

        if data.earlyCapabilityFlags is not None:
            stream.write(Uint32LE.pack(data.earlyCapabilityFlags))

    def writeServerNetworkData(self, stream: BytesIO, data: ServerNetworkData):
        """
        https://msdn.microsoft.com/en-us/library/cc240522.aspx
        """
        stream.write(Uint16LE.pack(data.mcsChannelID))
        stream.write(Uint16LE.pack(len(data.channels)))

        for channel in data.channels:
            stream.write(Uint16LE.pack(channel))

        if len(data.channels) % 2 != 0:
            stream.write(Uint16LE.pack(0))  # Write 2 empty bytes so we keep a multiple of 4.

    def writeServerSecurityData(self, stream: BytesIO, data: ServerSecurityData):
        stream.write(Uint32LE.pack(data.encryptionMethod))
        stream.write(Uint32LE.pack(data.encryptionLevel))
        if data.serverRandom is not None:
            serverCertificate = self.writeServerCertificate(data.serverCertificate)

            stream.write(Uint32LE.pack(len(data.serverRandom)))
            stream.write(Uint32LE.pack(len(serverCertificate)))
            stream.write(data.serverRandom)
            stream.write(serverCertificate)

    def writeServerCertificate(self, certificate: ProprietaryCertificate) -> bytes:
        stream = BytesIO()

        if certificate.type == ServerCertificateType.PROPRIETARY:
            Uint32LE.pack(ServerCertificateType.PROPRIETARY, stream)
            self.writeProprietaryCertificate(stream, certificate)
        else:
            raise NotImplementedError("Unhandled certificate type")

        return stream.getvalue()

    def writeProprietaryCertificate(self, stream: BytesIO, cert: ProprietaryCertificate):
        keyBytes = self.writePublicKey(cert.publicKey)

        Uint32LE.pack(cert.signatureAlgorithmID, stream)
        Uint32LE.pack(cert.keyAlgorithmID, stream)
        Uint16LE.pack(cert.publicKeyType, stream)
        Uint16LE.pack(len(keyBytes), stream)
        stream.write(keyBytes)
        Uint16LE.pack(cert.signatureType, stream)
        Uint16LE.pack(len(cert.signature) + 8, stream)
        stream.write(cert.signature)
        stream.write(b"\x00" * 8)

    def writePublicKey(self, publicKey: RSA.RsaKey) -> bytes:
        modulus = publicKey.n
        publicExponent = publicKey.e

        # Modulus must be reversed because bytes_to_long expects it to be in big endian format
        modulusBytes = long_to_bytes(modulus)[:: -1]

        stream = BytesIO()
        stream.write(b"RSA1")
        Uint32LE.pack(len(modulusBytes) + 8, stream)
        Uint32LE.pack(2048, stream)
        Uint32LE.pack(255, stream)
        Uint32LE.pack(publicExponent, stream)
        stream.write(modulusBytes)
        stream.write(b"\x00" * 8)
        return stream.getvalue()<|MERGE_RESOLUTION|>--- conflicted
+++ resolved
@@ -12,16 +12,9 @@
 from Crypto.Util.number import bytes_to_long, long_to_bytes
 
 from pyrdp.core import decodeUTF16LE, encodeUTF16LE, StrictStream, Uint16LE, Uint32LE, Uint8
-<<<<<<< HEAD
-from pyrdp.enum import ColorDepth, ConnectionDataType, ConnectionType, DesktopOrientation, \
-    EncryptionLevel, \
-    EncryptionMethod, RDPVersion, ServerCertificateType
-from pyrdp.exceptions import ParsingError, UnknownPDUTypeError
-=======
 from pyrdp.enum import ColorDepth, ConnectionDataType, ConnectionType, DesktopOrientation, EncryptionLevel, \
     EncryptionMethod, HighColorDepth, RDPVersion, ServerCertificateType
 from pyrdp.exceptions import ParsingError, UnknownPDUTypeError, ExploitError
->>>>>>> 219cc589
 from pyrdp.parser.parser import Parser
 from pyrdp.pdu import ClientChannelDefinition, ClientClusterData, ClientCoreData, ClientDataPDU, \
     ClientNetworkData, \
