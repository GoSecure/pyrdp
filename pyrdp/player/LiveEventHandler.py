#
# This file is part of the PyRDP project.
# Copyright (C) 2019 GoSecure Inc.
# Licensed under the GPLv3 or later.
#
from logging import LoggerAdapter
from pathlib import Path, PosixPath
from typing import BinaryIO, Dict, Union

from PySide2.QtCore import Signal
from PySide2.QtWidgets import QTextEdit

from pyrdp.enum import DeviceType, PlayerPDUType
from pyrdp.layer import PlayerLayer
from pyrdp.pdu import PlayerDeviceMappingPDU, PlayerDirectoryListingRequestPDU, PlayerDirectoryListingResponsePDU, \
<<<<<<< HEAD
    PlayerFileDownloadCompletePDU, PlayerFileDownloadRequestPDU, PlayerFileDownloadResponsePDU
=======
    PlayerFileDownloadCompletePDU, PlayerFileDownloadRequestPDU, PlayerFileDownloadResponsePDU, PlayerPDU
from pyrdp.parser import ClientConnectionParser
>>>>>>> e28a31b1
from pyrdp.player import LiveTab
from pyrdp.player.FileDownloadDialog import FileDownloadDialog
from pyrdp.player.filesystem import DirectoryObserver, Directory, Drive, File, FileSystem, FileSystemItemType
from pyrdp.player.PlayerEventHandler import PlayerEventHandler
from pyrdp.ui import QRemoteDesktop

import os

class LiveEventHandler(PlayerEventHandler, DirectoryObserver):
    """
    Event handler used for live connections. Handles the same events as the replay handler, plus directory listing and
    file read events.
    """
    addIconToTab = Signal(object)
    connectionClosed = Signal(object)
    renameTab = Signal(object, str)

<<<<<<< HEAD
=======
    connectionClosed = Signal(object)
    renameTab = Signal(object, str)

>>>>>>> e28a31b1
    def __init__(self, viewer: QRemoteDesktop, text: QTextEdit, log: LoggerAdapter, fileSystem: FileSystem, layer: PlayerLayer, tabInstance: LiveTab):
        super().__init__(viewer, text)
        self.log = log
        self.fileSystem = fileSystem
        self.layer = layer
        self.drives: Dict[int, Drive] = {}
        self.downloadDirectories: Dict[str, Directory] = {}
        self.downloadFiles: Dict[str, BinaryIO] = {}
        self.downloadDialogs: Dict[str, FileDownloadDialog] = {}
        self.tabInstance = tabInstance
<<<<<<< HEAD

        # Clicking on an item and "downloading" is a job. Only one job at a time.
        # We need to process each job independently to keep the dialog reliable
        self.jobsQueue = set()
        self.directoryDownloadQueue = set()
        self.fileDownloadQueue = set()
        self.currentDownload = None
=======
>>>>>>> e28a31b1

        self.handlers[PlayerPDUType.DIRECTORY_LISTING_RESPONSE] = self.handleDirectoryListingResponse
        self.handlers[PlayerPDUType.FILE_DOWNLOAD_RESPONSE] = self.handleDownloadResponse
        self.handlers[PlayerPDUType.FILE_DOWNLOAD_COMPLETE] = self.handleDownloadComplete
        self.handlers[PlayerPDUType.CLIENT_DATA] = self.onClientData
        self.handlers[PlayerPDUType.CONNECTION_CLOSE] = self.onConnectionClose


    def onClientData(self, pdu: PlayerPDU):
        """
        Message the LiveWindow to rename the tab to the hostname of the client
        """

        clientDataPDU = ClientConnectionParser().parse(pdu.payload)
        clientName = clientDataPDU.coreData.clientName.strip("\x00")

        self.renameTab.emit(self.tabInstance, clientName)
        super().onClientData(pdu)


    def onConnectionClose(self, pdu: PlayerPDU):
        """
        Message the LiveWindow that this tab's connection is closed
        """

        self.connectionClosed.emit(self.tabInstance)
        super().onConnectionClose(pdu)

    def onDeviceMapping(self, pdu: PlayerDeviceMappingPDU):
        super().onDeviceMapping(pdu)

        if pdu.deviceType == DeviceType.RDPDR_DTYP_FILESYSTEM:
            self.addIconToTab.emit(self.tabInstance)
            drive = self.fileSystem.addDrive(pdu.name, pdu.deviceID)
            drive.addObserver(self)
            self.drives[drive.deviceID] = drive

    def onListDirectory(self, deviceID: int, path: str):
        request = PlayerDirectoryListingRequestPDU(self.layer.getCurrentTimeStamp(), deviceID, path)
        self.layer.sendPDU(request)

    def addToDownloadQueue(self, item: Union[File, Directory], targetPath: str, dialog: FileDownloadDialog):
        job = (item, targetPath, dialog)

        self.jobsQueue.add(job)

        if self.currentDownload == None:
            self.dispatchDownload()

    def dispatchDownload(self):
        # We download each file of a directory before enumerating other directories.
        # Otherwise we may fill the stack with too many queued items.
        # When we're done with both file and directories, we start an other queued job

        # Request download of a queued file
        if len(self.fileDownloadQueue) != 0:
            file, savePath, dialog = self.fileDownloadQueue.pop()

            self.currentDownload = file.getFullPath()
            self.onFileDownloadRequested(file, savePath, dialog)

        # Request download of a queued directory
        elif len(self.directoryDownloadQueue) != 0:
            directory, path, dialog = self.directoryDownloadQueue.pop()

            self.currentDownload = directory.getFullPath()
            self.onDirectoryDownloadRequested(directory, path, dialog)

        # Process queued jobs
        elif len(self.jobsQueue) != 0:
            item, path, dialog = self.jobsQueue.pop()
            self.currentDownload = item.getFullPath()

            if isinstance(item, File):
                self.onFileDownloadRequested(item, path, dialog)

            elif isinstance(item, Directory):
                self.onDirectoryDownloadRequested(item, path, dialog)
        else:
            self.currentDownload = None

    def handleDirectoryListingResponse(self, response: PlayerDirectoryListingResponsePDU):
        for description in response.fileDescriptions:
            path = PosixPath(description.path)
            parts = path.parts
            directoryNames = list(parts[1 : -1])
            fileName = path.name

            if fileName in ["", ".", ".."]:
                continue

            drive = self.drives[response.deviceID]

            currentDirectory = drive
            while len(directoryNames) > 0:
                currentName = directoryNames.pop(0)

                newDirectory = None

                for directory in currentDirectory.directories:
                    if directory.name == currentName:
                        newDirectory = directory
                        break

                if newDirectory is None:
                    return

                currentDirectory = newDirectory

            if description.isDirectory:
                # If the directory is not flagged as downloading, but the parent is
                if not self.downloadDirectories.get(str(path)) and self.downloadDirectories.get(str(path.parent)):
                    # Create directory on disk
                    parentPath = self.downloadDirectories[str(path.parent)]
                    directoryPath = f"{parentPath}/{fileName}"

                    os.mkdir(directoryPath)

                    # Queue downloads requests
                    directory = Directory(fileName, currentDirectory)
                    dialog = self.downloadDialogs[str(path.parent)]
                    self.directoryDownloadQueue.add((directory, directoryPath, dialog))
                else:
                    currentDirectory.addDirectory(fileName)
            else:
                # If the directory is flagged as download, download the file
                if self.downloadDirectories.get(str(path.parent)):
                    # Create file on disk
                    parentPath = self.downloadDirectories[str(path.parent)]
                    filePath = f"{parentPath}/{fileName}"

                    file = File(fileName, currentDirectory)

                    # Queue downloads requests
                    dialog = self.downloadDialogs[str(path.parent)]
                    dialog.incrementDownloadTotal()
                    self.fileDownloadQueue.add((file, filePath, dialog))
                else:
                    currentDirectory.addFile(fileName)

        # Having 10 files means another chunk is coming, wait for it
        if len(response.fileDescriptions) != 10:
            self.dispatchDownload()

    def onFileDownloadRequested(self, file: File, targetPath: str, dialog: FileDownloadDialog):
        remotePath = file.getFullPath()

        self.log.info("Saving %(remotePath)s to %(targetPath)s", {"remotePath": remotePath, "targetPath": targetPath})

        if file.parent is None:
            self.log.error("Cannot save file without drive information.")
            return

        parent = file.getRootParent()

        if parent.type != FileSystemItemType.Drive:
            self.log.error("Cannot save file: root parent is not a drive.")
            return

        try:
            targetFile = open(targetPath, "wb")
        except Exception as e:
            self.log.error("Cannot save file: %(exception)s", {"exception": str(e)})
            return

        self.downloadFiles[remotePath] = targetFile
        self.downloadDialogs[remotePath] = dialog

        pdu = PlayerFileDownloadRequestPDU(self.layer.getCurrentTimeStamp(), parent.deviceID, remotePath)
        self.layer.sendPDU(pdu)

    def onDirectoryDownloadRequested(self, directory: Directory, targetPath: str, dialog: FileDownloadDialog):
        remotePath = directory.getFullPath()

        if directory.parent is None:
            self.log.error("Cannot save directory without drive information.")
            return

        parent = directory.getRootParent()

        if parent.type != FileSystemItemType.Drive:
            self.log.error("Cannot save directory: root parent is not a drive.")
            return

        self.downloadDirectories[remotePath] = targetPath
        self.downloadDialogs[remotePath] = dialog

        pdu = PlayerDirectoryListingRequestPDU(self.layer.getCurrentTimeStamp(), parent.deviceID, remotePath)
        self.layer.sendPDU(pdu)

    def handleDownloadResponse(self, response: PlayerFileDownloadResponsePDU):
        remotePath = response.path

        if remotePath not in self.downloadFiles:
            return

        targetFile = self.downloadFiles[remotePath]
        targetFile.write(response.payload)

        dialog = self.downloadDialogs[remotePath]
        dialog.reportProgress(len(response.payload))

    def handleDownloadComplete(self, response: PlayerFileDownloadCompletePDU):
        remotePath = response.path

        if remotePath not in self.downloadFiles:
            return

        targetFile = self.downloadFiles.pop(remotePath)
        targetFileName = targetFile.name
        targetFile.close()

        dialog = self.downloadDialogs.pop(remotePath)
        dialog.incrementDownloadCount()

        # Report completion if there are no more queued jobs (multiple download)
        # or if no one else uses this dialog (single download)
        if len(self.fileDownloadQueue) == 0 and len(self.directoryDownloadQueue) == 0:
            dialog.reportCompletion(response.error)
            self.downloadDirectories.clear()

        if response.error != 0:
            self.log.error("Error happened when downloading %(remotePath)s. The file may not have been saved completely. Error code: %(errorCode)s", {
                "remotePath": remotePath,
                "errorCode": '0x%08lx' % response.error,
            })

            try:
                Path(targetFileName).unlink()
            except Exception as e:
                self.log.error("Error when deleting file %(path)s: %(exception)s", {"path": targetFileName, "exception": str(e)})
        else:
            self.log.info("Download %(path)s complete.", {"path": targetFile.name})
            self.dispatchDownload()<|MERGE_RESOLUTION|>--- conflicted
+++ resolved
@@ -13,12 +13,8 @@
 from pyrdp.enum import DeviceType, PlayerPDUType
 from pyrdp.layer import PlayerLayer
 from pyrdp.pdu import PlayerDeviceMappingPDU, PlayerDirectoryListingRequestPDU, PlayerDirectoryListingResponsePDU, \
-<<<<<<< HEAD
-    PlayerFileDownloadCompletePDU, PlayerFileDownloadRequestPDU, PlayerFileDownloadResponsePDU
-=======
     PlayerFileDownloadCompletePDU, PlayerFileDownloadRequestPDU, PlayerFileDownloadResponsePDU, PlayerPDU
 from pyrdp.parser import ClientConnectionParser
->>>>>>> e28a31b1
 from pyrdp.player import LiveTab
 from pyrdp.player.FileDownloadDialog import FileDownloadDialog
 from pyrdp.player.filesystem import DirectoryObserver, Directory, Drive, File, FileSystem, FileSystemItemType
@@ -36,12 +32,6 @@
     connectionClosed = Signal(object)
     renameTab = Signal(object, str)
 
-<<<<<<< HEAD
-=======
-    connectionClosed = Signal(object)
-    renameTab = Signal(object, str)
-
->>>>>>> e28a31b1
     def __init__(self, viewer: QRemoteDesktop, text: QTextEdit, log: LoggerAdapter, fileSystem: FileSystem, layer: PlayerLayer, tabInstance: LiveTab):
         super().__init__(viewer, text)
         self.log = log
@@ -52,7 +42,6 @@
         self.downloadFiles: Dict[str, BinaryIO] = {}
         self.downloadDialogs: Dict[str, FileDownloadDialog] = {}
         self.tabInstance = tabInstance
-<<<<<<< HEAD
 
         # Clicking on an item and "downloading" is a job. Only one job at a time.
         # We need to process each job independently to keep the dialog reliable
@@ -60,8 +49,6 @@
         self.directoryDownloadQueue = set()
         self.fileDownloadQueue = set()
         self.currentDownload = None
-=======
->>>>>>> e28a31b1
 
         self.handlers[PlayerPDUType.DIRECTORY_LISTING_RESPONSE] = self.handleDirectoryListingResponse
         self.handlers[PlayerPDUType.FILE_DOWNLOAD_RESPONSE] = self.handleDownloadResponse
