--- conflicted
+++ resolved
@@ -9,11 +9,7 @@
 from typing import Dict
 
 from PySide2.QtCore import Qt, Signal
-<<<<<<< HEAD
 from PySide2.QtWidgets import QApplication, QFileIconProvider, QMessageBox, QWidget
-=======
-from PySide2.QtWidgets import QApplication, QMessageBox, QWidget
->>>>>>> e28a31b1
 
 from pyrdp.player.BaseWindow import BaseWindow
 from pyrdp.player.LiveTab import LiveTab
@@ -45,11 +41,8 @@
 
     def createLivePlayerTab(self):
         tab = LiveTab()
-<<<<<<< HEAD
         tab.addIconToTab.connect(self.addIconToTab)
-=======
         tab.renameTab.connect(self.renameLivePlayerTab)
->>>>>>> e28a31b1
         tab.connectionClosed.connect(self.onConnectionClosed)
         self.addTab(tab, "New connection")
 
@@ -59,16 +52,12 @@
         self.updateCountSignal.emit()
         self.queue.put(tab)
 
-<<<<<<< HEAD
     def addIconToTab(self, tab: LiveTab):
         index = self.indexOf(tab)
         icon = QFileIconProvider().icon(QFileIconProvider.IconType.Drive)
         self.setTabIcon(index, icon)
 
-    def onConnectionClosed(self, tab: LiveTab):
-=======
     def renameLivePlayerTab(self, tab: LiveTab, name: str):
->>>>>>> e28a31b1
         index = self.indexOf(tab)
         self.setTabText(index, name)
 
