--- conflicted
+++ resolved
@@ -34,10 +34,7 @@
         self.eventHandler = LiveEventHandler(self.widget, self.text, self.log, self.fileSystem, self.layers.player, self)
         self.attackerBar = AttackerBar()
         self.connectionClosed = self.eventHandler.connectionClosed
-<<<<<<< HEAD
         self.addIconToTab = self.eventHandler.addIconToTab
-=======
->>>>>>> e28a31b1
         self.renameTab = self.eventHandler.renameTab
 
         self.attackerBar.controlTaken.connect(lambda: self.rdpWidget.setControlState(True))
