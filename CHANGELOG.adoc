--- conflicted
+++ resolved
@@ -28,10 +28,7 @@
 * Updated instructions to extract the RDP certificate and private key ({uri-issue}345[#345])
 * Documentation updates ({uri-issue}335[#335], {uri-issue}339[#339], {uri-issue}340[#340], {uri-issue}360[#360])
 * Replaced unmaintained dependency notify2 with py-notifier ({uri-issue}363[#363], {uri-issue}365[#365])
-<<<<<<< HEAD
-=======
 * Some Python 3.10 compatibility work ({uri-issue}366[#366], {uri-issue}380[#380])
->>>>>>> b83b4a56
 
 === Bug fixes
 
