--- conflicted
+++ resolved
@@ -34,11 +34,8 @@
 * Added Python 3.10 tests on Windows to CI test configuration ({uri-issue}439[#439])
 * Replaced Python 3.10 with Python 3.11 for CI test configuration ({uri-issue}438[#438])
 * Added Ubuntu 20.04 in CI test configuration
-<<<<<<< HEAD
 * Using cibuildwheel for cross-platform and cross-python builds Windows, Linux, macOS ({uri-issue}451[#451])
-=======
 * Deprecation cleanup in CI ({uri-issue}452[#452])
->>>>>>> d679f1c8
 
 
 == v1.2.0 - 2022-12-23
